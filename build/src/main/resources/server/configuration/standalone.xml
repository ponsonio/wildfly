<!--
  ~ JBoss, Home of Professional Open Source.
  ~ Copyright 2010, Red Hat, Inc., and individual contributors
  ~ as indicated by the @author tags. See the copyright.txt file in the
  ~ distribution for a full listing of individual contributors.
  ~
  ~ This is free software; you can redistribute it and/or modify it
  ~ under the terms of the GNU Lesser General Public License as
  ~ published by the Free Software Foundation; either version 2.1 of
  ~ the License, or (at your option) any later version.
  ~
  ~ This software is distributed in the hope that it will be useful,
  ~ but WITHOUT ANY WARRANTY; without even the implied warranty of
  ~ MERCHANTABILITY or FITNESS FOR A PARTICULAR PURPOSE. See the GNU
  ~ Lesser General Public License for more details.
  ~
  ~ You should have received a copy of the GNU Lesser General Public
  ~ License along with this software; if not, write to the Free
  ~ Software Foundation, Inc., 51 Franklin St, Fifth Floor, Boston, MA
  ~ 02110-1301 USA, or see the FSF site: http://www.fsf.org.
  -->

<standalone xmlns="urn:jboss:domain:1.0"
        xmlns:remoting="urn:jboss:domain:remoting:1.0"
        xmlns:threads="urn:jboss:domain:threads:1.0"
        xmlns:txn="urn:jboss:domain:transactions:1.0"
        xmlns:naming="urn:jboss:domain:naming:1.0"
        xmlns:web="urn:jboss:domain:web:1.0"
        xmlns:xsi="http://www.w3.org/2001/XMLSchema-instance"
        xsi:schemaLocation="urn:jboss:domain:1.0 jboss_7_0.xsd
                            urn:jboss:domain:remoting:1.0 jboss-remoting.xsd
                            urn:jboss:domain:transactions:1.0 jboss-transactions.xsd
                            urn:jboss:domain:naming:1.0 jboss-naming.xsd
                            urn:jboss:domain:threads:1.0 jboss-threads.xsd">

    <name>Standalone</name>
 
    <profile name="something">
        <threads:subsystem>
            <threads:scheduled-thread-pool-executor name="remoting">
                <threads:max-threads count="10" per-cpu="20"/>
                <threads:keepalive-time time="10" unit="SECONDS"/>
            </threads:scheduled-thread-pool-executor>
        </threads:subsystem>
        <naming:subsystem bind-app-context="true" bind-module-context="true" bind-comp-context="true"/>
        <txn:subsystem>
            <txn:recovery-environment socket-binding="txn-recovery-environment" status-socket-binding="txn-status-manager"/>
            <txn:core-environment socket-binding="txn-socket-process-id"/>
        </txn:subsystem>
        <remoting:subsystem thread-pool="remoting"/>
<<<<<<< HEAD
        <web:subsystem>
            <web:connector name="default" binding="http" />
            <web:virtual-server name="localhost">
                <web:alias>example.com</web:alias>
            </web:virtual-server>
        </web:subsystem>
	</profile>
=======
    </profile>
>>>>>>> a4ea870d

    <interfaces>
        <interface name="default">
            <inet-address value="127.0.0.1"/>
        </interface>
    </interfaces>

    <socket-binding-group name="standard-sockets" default-interface="default">
       <socket-binding name="jndi" port="1099"/>
       <socket-binding name="http" port="8080"/>
       <socket-binding name="https" port="8447"/>
       <socket-binding name="remoting" port="4447"/>
       <socket-binding name="txn-recovery-environment" port="4712"/>
       <socket-binding name="txn-status-manager" port="4713"/>
       <socket-binding name="txn-socket-process-id" port="4714"/>
    </socket-binding-group>

    <system-properties>
        <property name="prop1" value="value1"/>
        <property name="prop2" value="value2"/>
    </system-properties>

    <deployments>
       <deployment name="ROOT.war" sha1="3402539ff706354bf7c87b342e78b0899e72d569"/>
    </deployments>

</standalone><|MERGE_RESOLUTION|>--- conflicted
+++ resolved
@@ -48,17 +48,13 @@
             <txn:core-environment socket-binding="txn-socket-process-id"/>
         </txn:subsystem>
         <remoting:subsystem thread-pool="remoting"/>
-<<<<<<< HEAD
         <web:subsystem>
             <web:connector name="default" binding="http" />
             <web:virtual-server name="localhost">
                 <web:alias>example.com</web:alias>
             </web:virtual-server>
         </web:subsystem>
-	</profile>
-=======
     </profile>
->>>>>>> a4ea870d
 
     <interfaces>
         <interface name="default">
