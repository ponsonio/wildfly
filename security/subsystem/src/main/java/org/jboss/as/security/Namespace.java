/*
 * JBoss, Home of Professional Open Source.
 * Copyright 2010, Red Hat, Inc., and individual contributors
 * as indicated by the @author tags. See the copyright.txt file in the
 * distribution for a full listing of individual contributors.
 *
 * This is free software; you can redistribute it and/or modify it
 * under the terms of the GNU Lesser General Public License as
 * published by the Free Software Foundation; either version 2.1 of
 * the License, or (at your option) any later version.
 *
 * This software is distributed in the hope that it will be useful,
 * but WITHOUT ANY WARRANTY; without even the implied warranty of
 * MERCHANTABILITY or FITNESS FOR A PARTICULAR PURPOSE. See the GNU
 * Lesser General Public License for more details.
 *
 * You should have received a copy of the GNU Lesser General Public
 * License along with this software; if not, write to the Free
 * Software Foundation, Inc., 51 Franklin St, Fifth Floor, Boston, MA
 * 02110-1301 USA, or see the FSF site: http://www.fsf.org.
 */

package org.jboss.as.security;

import java.util.HashMap;
import java.util.Map;

/**
 * An enumeration of the supported Security subsystem namespaces
 *
 * @author <a href="mailto:mmoyses@redhat.com">Marcus Moyses</a>
 */
public enum Namespace {
    // must be first
    UNKNOWN(null),

    SECURITY_1_0("urn:jboss:domain:security:1.0"),
    SECURITY_1_1("urn:jboss:domain:security:1.1"),
    SECURITY_1_2("urn:jboss:domain:security:1.2"),
<<<<<<< HEAD
    SECURITY_2_0("urn:jboss:domain:security:2.0");
=======
    SECURITY_3_0("urn:jboss:domain:security:3.0");
>>>>>>> b6e45a79

    /**
     * The current namespace version.
     */
<<<<<<< HEAD
    public static final Namespace CURRENT = SECURITY_2_0;
=======
    public static final Namespace CURRENT = SECURITY_3_0;
>>>>>>> b6e45a79

    private final String name;

    Namespace(final String name) {
        this.name = name;
    }

    /**
     * Get the URI of this namespace.
     *
     * @return the URI
     */
    public String getUriString() {
        return name;
    }

    private static final Map<String, Namespace> MAP;

    static {
        final Map<String, Namespace> map = new HashMap<String, Namespace>();
        for (Namespace namespace : values()) {
            final String name = namespace.getUriString();
            if (name != null) map.put(name, namespace);
        }
        MAP = map;
    }

    public static Namespace forUri(String uri) {
        final Namespace element = MAP.get(uri);
        return element == null ? UNKNOWN : element;
    }

}<|MERGE_RESOLUTION|>--- conflicted
+++ resolved
@@ -37,20 +37,12 @@
     SECURITY_1_0("urn:jboss:domain:security:1.0"),
     SECURITY_1_1("urn:jboss:domain:security:1.1"),
     SECURITY_1_2("urn:jboss:domain:security:1.2"),
-<<<<<<< HEAD
-    SECURITY_2_0("urn:jboss:domain:security:2.0");
-=======
     SECURITY_3_0("urn:jboss:domain:security:3.0");
->>>>>>> b6e45a79
 
     /**
      * The current namespace version.
      */
-<<<<<<< HEAD
-    public static final Namespace CURRENT = SECURITY_2_0;
-=======
     public static final Namespace CURRENT = SECURITY_3_0;
->>>>>>> b6e45a79
 
     private final String name;
 
