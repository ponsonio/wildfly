/*
 *
 *  JBoss, Home of Professional Open Source.
 *  Copyright 2013, Red Hat, Inc., and individual contributors
 *  as indicated by the @author tags. See the copyright.txt file in the
 *  distribution for a full listing of individual contributors.
 *
 *  This is free software; you can redistribute it and/or modify it
 *  under the terms of the GNU Lesser General Public License as
 *  published by the Free Software Foundation; either version 2.1 of
 *  the License, or (at your option) any later version.
 *
 *  This software is distributed in the hope that it will be useful,
 *  but WITHOUT ANY WARRANTY; without even the implied warranty of
 *  MERCHANTABILITY or FITNESS FOR A PARTICULAR PURPOSE. See the GNU
 *  Lesser General Public License for more details.
 *
 *  You should have received a copy of the GNU Lesser General Public
 *  License along with this software; if not, write to the Free
 *  Software Foundation, Inc., 51 Franklin St, Fifth Floor, Boston, MA
 *  02110-1301 USA, or see the FSF site: http://www.fsf.org.
 * /
 */
package org.jboss.as.security;

import java.io.File;
import java.io.IOException;
import java.util.List;
import java.util.Properties;

import org.jboss.as.controller.PathAddress;
import org.jboss.as.controller.RunningMode;
import org.jboss.as.controller.operations.common.Util;
import org.jboss.as.subsystem.test.AbstractSubsystemBaseTest;
import org.jboss.as.subsystem.test.AdditionalInitialization;
import org.jboss.as.subsystem.test.KernelServices;
import org.jboss.dmr.ModelNode;
import org.junit.AfterClass;
import org.junit.Assert;
import org.junit.BeforeClass;
import org.junit.Test;

/**
 * <p>
 * Security subsystem tests for the version 1.2 of the subsystem schema.
 * </p>
 */
public class SecurityDomainModelv12UnitTestCase extends AbstractSubsystemBaseTest {

    private static String oldConfig;

    @BeforeClass
    public static void beforeClass() {
        try {
            File target = new File(SecurityDomainModelv11UnitTestCase.class.getProtectionDomain().getCodeSource().getLocation().toURI()).getParentFile();
            File config = new File(target, "config");
            config.mkdir();
            oldConfig = System.setProperty("jboss.server.config.dir", config.getAbsolutePath());
        } catch (Exception e) {
            throw new RuntimeException(e);
        }
    }

    @AfterClass
    public static void afterClass() {
        if (oldConfig != null) {
            System.setProperty("jboss.server.config.dir", oldConfig);
        } else {
            System.clearProperty("jboss.server.config.dir");
        }
    }

    public SecurityDomainModelv12UnitTestCase() {
        super(SecurityExtension.SUBSYSTEM_NAME, new SecurityExtension());
    }

    @Override
    protected AdditionalInitialization createAdditionalInitialization() {
        return new AdditionalInitialization() {
            @Override
            protected RunningMode getRunningMode() {
                return RunningMode.NORMAL;
            }
        };
    }

    @Override
    protected String getSubsystemXml() throws IOException {
        return readResource("securitysubsystemv12.xml");
    }

    @Override
    protected String getSubsystemXsdPath() throws Exception {
        return "schema/jboss-as-security_1_2.xsd";
    }

    @Override
<<<<<<< HEAD
=======
    protected void compareXml(String configId, String original, String marshalled) throws Exception {
        super.compareXml(configId, original, marshalled, true);
    }

    @Override
>>>>>>> c02887fd
    protected Properties getResolvedProperties() {
        Properties properties = new Properties();
        properties.put("jboss.server.config.dir", System.getProperty("java.io.tmpdir"));
        return properties;
    }

    @Override
    protected void compareXml(String configId, String original, String marshalled) throws Exception {
        super.compareXml(configId, original, marshalled, true);
    }

    @Test
    public void testOrder() throws Exception {
        KernelServices service = createKernelServicesBuilder(AdditionalInitialization.MANAGEMENT)
                .setSubsystemXmlResource("securitysubsystemv12.xml")
                .build();
        PathAddress address = PathAddress.pathAddress().append("subsystem", "security").append("security-domain", "ordering");
        address = address.append("authentication", "classic");

        ModelNode writeOp = Util.createOperation("write-attribute", address);
        writeOp.get("name").set("login-modules");
        for (int i = 1; i <= 6; i++) {
            ModelNode module = writeOp.get("value").add();
            module.get("code").set("module-" + i);
            module.get("flag").set("optional");
            module.get("module-options");

        }
        service.executeOperation(writeOp);
        ModelNode readOp = Util.createOperation("read-attribute", address);
        readOp.get("name").set("login-modules");
        ModelNode result = service.executeForResult(readOp);
        List<ModelNode> modules = result.asList();
        Assert.assertEquals("There should be exactly 6 modules but there are not", 6, modules.size());
        for (int i = 1; i <= 6; i++) {
            ModelNode module = modules.get(i - 1);
            Assert.assertEquals(module.get("code").asString(), "module-" + i);
        }
    }

}<|MERGE_RESOLUTION|>--- conflicted
+++ resolved
@@ -95,28 +95,20 @@
     }
 
     @Override
-<<<<<<< HEAD
-=======
     protected void compareXml(String configId, String original, String marshalled) throws Exception {
         super.compareXml(configId, original, marshalled, true);
     }
 
     @Override
->>>>>>> c02887fd
     protected Properties getResolvedProperties() {
         Properties properties = new Properties();
         properties.put("jboss.server.config.dir", System.getProperty("java.io.tmpdir"));
         return properties;
     }
 
-    @Override
-    protected void compareXml(String configId, String original, String marshalled) throws Exception {
-        super.compareXml(configId, original, marshalled, true);
-    }
-
     @Test
     public void testOrder() throws Exception {
-        KernelServices service = createKernelServicesBuilder(AdditionalInitialization.MANAGEMENT)
+        KernelServices service = createKernelServicesBuilder(createAdditionalInitialization())
                 .setSubsystemXmlResource("securitysubsystemv12.xml")
                 .build();
         PathAddress address = PathAddress.pathAddress().append("subsystem", "security").append("security-domain", "ordering");
