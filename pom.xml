--- conflicted
+++ resolved
@@ -224,14 +224,12 @@
                 <version>${project.version}</version>
             </dependency>
 
-<<<<<<< HEAD
+
             <dependency>
                 <groupId>org.jboss.as</groupId>
                 <artifactId>jboss-as-web</artifactId>
                 <version>${project.version}</version>
             </dependency>
-=======
->>>>>>> a4760765
 
             <!-- External Dependencies -->
 
