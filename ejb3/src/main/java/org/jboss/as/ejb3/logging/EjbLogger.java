--- conflicted
+++ resolved
@@ -3104,10 +3104,6 @@
     @Message(id = 484, value = "Could not send a cluster removal message for cluster: (%s) to the client on channel %s")
     void couldNotSendClusterRemovalMessage(@Cause Throwable cause, Group group, Channel channel);
 
-<<<<<<< HEAD
-    @Message(id = 485, value = "Unauthenticated (anonymous) access to this EJB method is not authorized")
-    SecurityException ejbAuthenticationRequired();
-=======
     @LogMessage(level = WARN)
     @Message(id = 485, value = "Transaction type %s is unspecified for the %s method of the %s message-driven bean. It will be handled as NOT_SUPPORTED.")
     void invalidTransactionTypeForMDB(TransactionAttributeType transactionAttributeType, String methond, String componentName);
@@ -3118,5 +3114,7 @@
             "As a result the 'default-sfsb-cache' attribute has been set to '%s' and the " +
             "'default-sfsb-passivation-disabled-cache' attribute has been set to '%s'.")
     void remappingCacheAttributes(String address, ModelNode defClustered, ModelNode passivationDisabled);
->>>>>>> dd818feb
+
+    @Message(id = 487, value = "Unauthenticated (anonymous) access to this EJB method is not authorized")
+    SecurityException ejbAuthenticationRequired();
 }