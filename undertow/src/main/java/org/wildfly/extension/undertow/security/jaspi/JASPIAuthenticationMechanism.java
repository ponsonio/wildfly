/*
 * JBoss, Home of Professional Open Source.
 * Copyright 2013, Red Hat, Inc., and individual contributors
 * as indicated by the @author tags. See the copyright.txt file in the
 * distribution for a full listing of individual contributors.
 *
 * This is free software; you can redistribute it and/or modify it
 * under the terms of the GNU Lesser General Public License as
 * published by the Free Software Foundation; either version 2.1 of
 * the License, or (at your option) any later version.
 *
 * This software is distributed in the hope that it will be useful,
 * but WITHOUT ANY WARRANTY; without even the implied warranty of
 * MERCHANTABILITY or FITNESS FOR A PARTICULAR PURPOSE. See the GNU
 * Lesser General Public License for more details.
 *
 * You should have received a copy of the GNU Lesser General Public
 * License along with this software; if not, write to the Free
 * Software Foundation, Inc., 51 Franklin St, Fifth Floor, Boston, MA
 * 02110-1301 USA, or see the FSF site: http://www.fsf.org.
 */
package org.wildfly.extension.undertow.security.jaspi;

import io.undertow.security.api.AuthenticatedSessionManager;
import io.undertow.security.api.AuthenticationMechanism;
import io.undertow.security.api.SecurityContext;
import io.undertow.security.idm.Account;
import io.undertow.server.ConduitWrapper;
import io.undertow.server.HttpServerExchange;
import io.undertow.servlet.handlers.ServletRequestContext;
import io.undertow.util.AttachmentKey;

<<<<<<< HEAD
import io.undertow.util.ConduitFactory;
=======
import io.undertow.util.StatusCodes;
>>>>>>> 167815fa
import org.jboss.security.SecurityConstants;
import org.jboss.security.auth.callback.JBossCallbackHandler;
import org.jboss.security.auth.message.GenericMessageInfo;
import org.jboss.security.identity.plugins.SimpleRole;
import org.jboss.security.identity.plugins.SimpleRoleGroup;
import org.jboss.security.plugins.auth.JASPIServerAuthenticationManager;
import org.wildfly.extension.undertow.logging.UndertowLogger;
import org.wildfly.extension.undertow.security.AccountImpl;

import javax.security.auth.Subject;
import javax.security.auth.message.AuthException;
import javax.servlet.ServletRequest;
import javax.servlet.http.HttpServletRequest;
import javax.servlet.http.HttpServletResponse;

import java.security.Principal;
import java.util.HashSet;
import java.util.Set;

import org.jboss.security.auth.callback.JASPICallbackHandler;
import org.jboss.security.identity.Role;
import org.jboss.security.identity.RoleGroup;
import org.wildfly.extension.undertow.security.UndertowSecurityAttachments;
<<<<<<< HEAD
import org.xnio.conduits.StreamSinkConduit;
=======

import javax.security.auth.message.AuthException;
>>>>>>> 167815fa

/**
 * <p>
 * {@link AuthenticationMechanism} implementation that enables JASPI-based authentication.
 * </p>
 *
 * @author Pedro Igor
 * @author <a href="mailto:sguilhen@redhat.com">Stefan Guilhen</a>
 */
public class JASPIAuthenticationMechanism implements AuthenticationMechanism {


    private static final String JASPI_HTTP_SERVLET_LAYER = "HttpServlet";
    private static final String MECHANISM_NAME = "JASPIC";
    private static final String JASPI_AUTH_TYPE = "javax.servlet.http.authType";
    private static final String JASPI_REGISTER_SESSION = "javax.servlet.http.registerSession";

    public static final AttachmentKey<HttpServerExchange> HTTP_SERVER_EXCHANGE_ATTACHMENT_KEY = AttachmentKey.create(HttpServerExchange.class);
    public static final AttachmentKey<SecurityContext> SECURITY_CONTEXT_ATTACHMENT_KEY = AttachmentKey.create(SecurityContext.class);
    private static final AttachmentKey<Boolean> ALREADY_WRAPPED = AttachmentKey.create(Boolean.class);
    public static final AttachmentKey<Boolean> AUTH_RUN = AttachmentKey.create(Boolean.class);

<<<<<<< HEAD
    private final String securityDomain;
=======
    public static final int DEFAULT_ERROR_CODE = StatusCodes.UNAUTHORIZED;

>>>>>>> 167815fa
    private final String configuredAuthMethod;

    public JASPIAuthenticationMechanism(final String securityDomain, final String configuredAuthMethod) {
        this.securityDomain = securityDomain;
        this.configuredAuthMethod = configuredAuthMethod;
    }

    @Override
    public AuthenticationMechanismOutcome authenticate(final HttpServerExchange exchange, final SecurityContext sc) {
        exchange.putAttachment(AUTH_RUN, true);
        final ServletRequestContext requestContext = exchange.getAttachment(ServletRequestContext.ATTACHMENT_KEY);
        final JASPIServerAuthenticationManager sam = createJASPIAuthenticationManager();
        final GenericMessageInfo messageInfo = createMessageInfo(exchange, sc);
        final String applicationIdentifier = buildApplicationIdentifier(requestContext);
        final JASPICallbackHandler cbh = new JASPICallbackHandler();

        UndertowLogger.ROOT_LOGGER.debugf("validateRequest for layer [%s] and applicationContextIdentifier [%s]", JASPI_HTTP_SERVLET_LAYER, applicationIdentifier);

        Account cachedAccount = null;
        final JASPICSecurityContext jaspicSecurityContext = (JASPICSecurityContext) exchange.getSecurityContext();
        final AuthenticatedSessionManager sessionManager = exchange.getAttachment(AuthenticatedSessionManager.ATTACHMENT_KEY);

        if (sessionManager != null) {
            AuthenticatedSessionManager.AuthenticatedSession authSession = sessionManager.lookupSession(exchange);
            if(authSession != null) {
                cachedAccount = authSession.getAccount();
                // if there is a cached account we set it in the security context so that the principal is available to
                // SAM modules via request.getUserPrincipal().
                if (cachedAccount != null) {
                    jaspicSecurityContext.setCachedAuthenticatedAccount(cachedAccount);
                }
            }
        }

        AuthenticationMechanismOutcome outcome = AuthenticationMechanismOutcome.NOT_AUTHENTICATED;
        Account authenticatedAccount = null;

        boolean isValid = sam.isValid(messageInfo, new Subject(), JASPI_HTTP_SERVLET_LAYER, applicationIdentifier, cbh);
        jaspicSecurityContext.setCachedAuthenticatedAccount(null);

        if (isValid) {
            // The CBH filled in the JBOSS SecurityContext, we need to create an Undertow account based on that
            org.jboss.security.SecurityContext jbossSct = SecurityActions.getSecurityContext();
            authenticatedAccount = createAccount(cachedAccount, jbossSct);
        }

        // authType resolution (check message info first, then check for the configured auth method, then use mech-specific name).
        String authType = (String) messageInfo.getMap().get(JASPI_AUTH_TYPE);
        if (authType == null)
            authType = this.configuredAuthMethod != null ? this.configuredAuthMethod : MECHANISM_NAME;

        if (isValid && authenticatedAccount != null) {
            outcome = AuthenticationMechanismOutcome.AUTHENTICATED;

            Object registerObj = messageInfo.getMap().get(JASPI_REGISTER_SESSION);
            boolean cache = false;
            if(registerObj != null && (registerObj instanceof String)) {
                cache = Boolean.valueOf((String)registerObj);
            }
            sc.authenticationComplete(authenticatedAccount, authType, cache);
        } else if (isValid && authenticatedAccount == null && !isMandatory(requestContext)) {
            outcome = AuthenticationMechanismOutcome.NOT_ATTEMPTED;
        } else {
            outcome = AuthenticationMechanismOutcome.NOT_AUTHENTICATED;
            sc.authenticationFailed("JASPIC authentication failed.", authType);

            // make sure we don't return status OK if the AuthException was thrown
            if (wasAuthExceptionThrown(exchange) && !statusIndicatesError(exchange)) {
                exchange.setResponseCode(DEFAULT_ERROR_CODE);
            }
        }

        // A SAM can wrap the HTTP request/response objects - update the servlet request context with the values found in the message info.
        ServletRequestContext servletRequestContext = exchange.getAttachment(ServletRequestContext.ATTACHMENT_KEY);
        servletRequestContext.setServletRequest((HttpServletRequest) messageInfo.getRequestMessage());
        servletRequestContext.setServletResponse((HttpServletResponse) messageInfo.getResponseMessage());

        secureResponse(exchange, sam, messageInfo, cbh);

        return outcome;

    }

    @Override
    public ChallengeResult sendChallenge(final HttpServerExchange exchange, final SecurityContext securityContext) {
        return new ChallengeResult(true);
    }

    private boolean wasAuthExceptionThrown(HttpServerExchange exchange) {
        return exchange.getAttachment(UndertowSecurityAttachments.SECURITY_CONTEXT_ATTACHMENT).getData().get(AuthException.class.getName()) != null;
    }

    private JASPIServerAuthenticationManager createJASPIAuthenticationManager() {
        return new JASPIServerAuthenticationManager(this.securityDomain, new JBossCallbackHandler());
    }

    private String buildApplicationIdentifier(final ServletRequestContext attachment) {
        ServletRequest servletRequest = attachment.getServletRequest();
        return servletRequest.getServletContext().getVirtualServerName() + " " + servletRequest.getServletContext().getContextPath();
    }

    private GenericMessageInfo createMessageInfo(final HttpServerExchange exchange, final SecurityContext securityContext) {
        ServletRequestContext servletRequestContext = exchange.getAttachment(ServletRequestContext.ATTACHMENT_KEY);

        GenericMessageInfo messageInfo = new GenericMessageInfo();

        messageInfo.setRequestMessage(servletRequestContext.getServletRequest());
        messageInfo.setResponseMessage(servletRequestContext.getServletResponse());

        messageInfo.getMap().put("javax.security.auth.message.MessagePolicy.isMandatory", isMandatory(servletRequestContext).toString());

        // additional context data, useful to provide access to Undertow resources during the modules processing
        messageInfo.getMap().put(SECURITY_CONTEXT_ATTACHMENT_KEY, securityContext);
        messageInfo.getMap().put(HTTP_SERVER_EXCHANGE_ATTACHMENT_KEY, exchange);

        return messageInfo;
    }

    private Account createAccount(final Account cachedAccount, final org.jboss.security.SecurityContext jbossSct) {
        if (jbossSct == null) {
            throw UndertowLogger.ROOT_LOGGER.nullParamter("org.jboss.security.SecurityContext");
        }

        // null principal: SAM has opted out of the authentication process.
        Principal userPrincipal = jbossSct.getUtil().getUserPrincipal();
        if (userPrincipal == null) {
            return null;
        }

        // SAM handled the same principal found in the cached account: indicates we must use the cached account.
        if (cachedAccount != null && cachedAccount.getPrincipal() == userPrincipal) {
            // populate the security context using the cached account data.
            jbossSct.getUtil().createSubjectInfo(userPrincipal, ((AccountImpl) cachedAccount).getCredential(), null);
            RoleGroup roleGroup = new SimpleRoleGroup(SecurityConstants.ROLES_IDENTIFIER);
            for (String role : cachedAccount.getRoles())
                roleGroup.addRole(new SimpleRole(role));
            jbossSct.getUtil().setRoles(roleGroup);
            return cachedAccount;
        }

        // SAM handled a different principal or there is no cached account: build a new account.
        Set<String> stringRoles = new HashSet<String>();
        RoleGroup roleGroup = jbossSct.getUtil().getRoles();
        if (roleGroup != null) {
            for (Role role : roleGroup.getRoles()) {
                stringRoles.add(role.getRoleName());
            }
        }
        Object credential = jbossSct.getUtil().getCredential();
        Principal original = null;
        if(cachedAccount != null) {
            original = cachedAccount.getPrincipal();
        }
        return new AccountImpl(userPrincipal, stringRoles, credential, original);
    }

    private void secureResponse(final HttpServerExchange exchange, final JASPIServerAuthenticationManager sam, final GenericMessageInfo messageInfo, final JASPICallbackHandler cbh) {
        if(exchange.getAttachment(ALREADY_WRAPPED) != null || exchange.isResponseStarted()) {
            return;
        }
        exchange.putAttachment(ALREADY_WRAPPED, true);
        // we add a response wrapper to properly invoke the secureResponse, after processing the destination
        exchange.addResponseWrapper(new ConduitWrapper<StreamSinkConduit>() {
            @Override
            public StreamSinkConduit wrap(final ConduitFactory<StreamSinkConduit> factory, final HttpServerExchange exchange) {
                ServletRequestContext requestContext = exchange.getAttachment(ServletRequestContext.ATTACHMENT_KEY);
                String applicationIdentifier = buildApplicationIdentifier(requestContext);

                if (!wasAuthExceptionThrown(exchange)) {
                    UndertowLogger.ROOT_LOGGER.debugf("secureResponse for layer [%s] and applicationContextIdentifier [%s].", JASPI_HTTP_SERVLET_LAYER, applicationIdentifier);
                    sam.secureResponse(messageInfo, new Subject(), JASPI_HTTP_SERVLET_LAYER, applicationIdentifier, cbh);

                    // A SAM can unwrap the HTTP request/response objects - update the servlet request context with the values found in the message info.
                    ServletRequestContext servletRequestContext = exchange.getAttachment(ServletRequestContext.ATTACHMENT_KEY);
                    servletRequestContext.setServletRequest((HttpServletRequest) messageInfo.getRequestMessage());
                    servletRequestContext.setServletResponse((HttpServletResponse) messageInfo.getResponseMessage());
                }
                return factory.create();
            }
        });
    }

    /**
     * <p>The authentication is mandatory if the servlet has http constraints (eg.: {@link
     * javax.servlet.annotation.HttpConstraint}).</p>
     *
     * @param attachment
     * @return
     */
    private Boolean isMandatory(final ServletRequestContext attachment) {
        return attachment.getExchange().getSecurityContext() != null && attachment.getExchange().getSecurityContext().isAuthenticationRequired();
    }

    private boolean wasAuthExceptionThrown(HttpServerExchange exchange) {
        return exchange.getAttachment(UndertowSecurityAttachments.SECURITY_CONTEXT_ATTACHMENT).getData().get(AuthException.class.getName()) != null;
    }

    private boolean statusIndicatesError(HttpServerExchange exchange) {
        return exchange.getResponseCode() != StatusCodes.OK;
    }
}<|MERGE_RESOLUTION|>--- conflicted
+++ resolved
@@ -30,11 +30,8 @@
 import io.undertow.servlet.handlers.ServletRequestContext;
 import io.undertow.util.AttachmentKey;
 
-<<<<<<< HEAD
 import io.undertow.util.ConduitFactory;
-=======
 import io.undertow.util.StatusCodes;
->>>>>>> 167815fa
 import org.jboss.security.SecurityConstants;
 import org.jboss.security.auth.callback.JBossCallbackHandler;
 import org.jboss.security.auth.message.GenericMessageInfo;
@@ -58,12 +55,7 @@
 import org.jboss.security.identity.Role;
 import org.jboss.security.identity.RoleGroup;
 import org.wildfly.extension.undertow.security.UndertowSecurityAttachments;
-<<<<<<< HEAD
 import org.xnio.conduits.StreamSinkConduit;
-=======
-
-import javax.security.auth.message.AuthException;
->>>>>>> 167815fa
 
 /**
  * <p>
@@ -85,13 +77,9 @@
     public static final AttachmentKey<SecurityContext> SECURITY_CONTEXT_ATTACHMENT_KEY = AttachmentKey.create(SecurityContext.class);
     private static final AttachmentKey<Boolean> ALREADY_WRAPPED = AttachmentKey.create(Boolean.class);
     public static final AttachmentKey<Boolean> AUTH_RUN = AttachmentKey.create(Boolean.class);
-
-<<<<<<< HEAD
+    public static final int DEFAULT_ERROR_CODE = StatusCodes.UNAUTHORIZED;
+
     private final String securityDomain;
-=======
-    public static final int DEFAULT_ERROR_CODE = StatusCodes.UNAUTHORIZED;
-
->>>>>>> 167815fa
     private final String configuredAuthMethod;
 
     public JASPIAuthenticationMechanism(final String securityDomain, final String configuredAuthMethod) {
@@ -285,10 +273,6 @@
         return attachment.getExchange().getSecurityContext() != null && attachment.getExchange().getSecurityContext().isAuthenticationRequired();
     }
 
-    private boolean wasAuthExceptionThrown(HttpServerExchange exchange) {
-        return exchange.getAttachment(UndertowSecurityAttachments.SECURITY_CONTEXT_ATTACHMENT).getData().get(AuthException.class.getName()) != null;
-    }
-
     private boolean statusIndicatesError(HttpServerExchange exchange) {
         return exchange.getResponseCode() != StatusCodes.OK;
     }
