/*
 * JBoss, Home of Professional Open Source.
 * Copyright 2010, Red Hat, Inc., and individual contributors
 * as indicated by the @author tags. See the copyright.txt file in the
 * distribution for a full listing of individual contributors.
 *
 * This is free software; you can redistribute it and/or modify it
 * under the terms of the GNU Lesser General Public License as
 * published by the Free Software Foundation; either version 2.1 of
 * the License, or (at your option) any later version.
 *
 * This software is distributed in the hope that it will be useful,
 * but WITHOUT ANY WARRANTY; without even the implied warranty of
 * MERCHANTABILITY or FITNESS FOR A PARTICULAR PURPOSE. See the GNU
 * Lesser General Public License for more details.
 *
 * You should have received a copy of the GNU Lesser General Public
 * License along with this software; if not, write to the Free
 * Software Foundation, Inc., 51 Franklin St, Fifth Floor, Boston, MA
 * 02110-1301 USA, or see the FSF site: http://www.fsf.org.
 */

package org.jboss.as.server.manager;

import org.jboss.as.model.JvmElement;
import org.jboss.as.model.PropertiesElement;
import org.jboss.as.model.Standalone;
import org.jboss.as.process.CommandLineConstants;
import org.jboss.as.process.ProcessManagerSlave;

import java.io.File;
import java.io.IOException;
import java.util.ArrayList;
import java.util.Collections;
import java.util.HashMap;
import java.util.List;
import java.util.Map;

/**
 * @author <a href="mailto:david.lloyd@redhat.com">David M. Lloyd</a>
 */
public final class ServerMaker {
    
    /**
     * Prefix applied to a server's name to create it's process name.
     */
    static final String SERVER_PROCESS_NAME_PREFIX = "Server:";
    
    private final ProcessManagerSlave processManagerSlave;
    private final MessageHandler messageHandler;
    private final ServerManagerEnvironment environment;
    
    public ServerMaker(ServerManagerEnvironment environment, 
            ProcessManagerSlave processManagerSlave, 
            MessageHandler messageHandler) {
        
        if (environment == null) {
            throw new IllegalArgumentException("environment is null");
        }
        this.environment = environment;
        
        if (processManagerSlave == null) {
            throw new IllegalArgumentException("processManagerSlave is null");
        }
        this.processManagerSlave = processManagerSlave;
        
        if (messageHandler == null) {
            throw new IllegalArgumentException("messageHandler is null");
        }
        this.messageHandler = messageHandler;
    }
    
    public Server makeServer(Standalone serverConfig, JvmElement jvmElement) throws IOException {
//        final List<String> args = new ArrayList<String>();
//        if (false) {
//            // Example: run at high priority on *NIX
//            args.add("/usr/bin/nice");
//            args.add("-n");
//            args.add("-10");
//        }
//        if (false) {
//            // Example: run only on processors 1-4 on Linux
//            args.add("/usr/bin/taskset");
//            args.add("0x0000000F");
//        }
//        args.add("/home/david/local/jdk/home/bin/java");
//        args.add("-Djava.util.logging.manager=org.jboss.logmanager.LogManager");
//        args.add("-jar");
//        args.add("jboss-modules.jar");
//        args.add("-mp");
//        args.add("modules");
//        args.add("org.jboss.as:server");
//        ProcessBuilder builder = new ProcessBuilder(args);
//        builder.redirectErrorStream(false);
//        final Process process = builder.start();
//
//        // Read errors from here, pass to logger
//        final InputStream errorStream = process.getErrorStream();
//        // Read commands and responses from here
//        final InputStream inputStream = process.getInputStream();
//        // Write commands and responses to here
//        final OutputStream outputStream = process.getOutputStream();
        
<<<<<<< HEAD
        String serverProcessName = SERVER_PROCESS_NAME_PREFIX + serverConfig.getServerName();
        List<String> command = getServerLaunchCommand(serverConfig, jvmElement);
        Map<String, String> env = getServerLaunchEnvironment(jvmElement);
=======
        String serverProcessName = getServerProcessName(serverConfig);
        List<String> command = getServerLaunchCommand(serverConfig);
        Map<String, String> env = getServerLaunchEnvironment(serverConfig.getJvm());
>>>>>>> c1e9d1d1
        processManagerSlave.addProcess(serverProcessName, command, env, environment.getHomeDir().getAbsolutePath());
        processManagerSlave.startProcess(serverProcessName);
        
        // TODO JBAS-8260 If serverConfig specified that server will work with
        // ServerManager over sockets, create a socket-based ServerCommunicationHandler
        ServerCommunicationHandler commHandler = new ProcessManagerServerCommunicationHandler(serverProcessName, processManagerSlave);
        Server server = new Server(commHandler);
//        messageHandler.registerServer(serverConfig.getServerName(), server);
        return server;
    }

    private List<String> getServerLaunchCommand(Standalone serverConfig, JvmElement jvm) {
        
        List<String> command = new ArrayList<String>();
        
//      if (false) {
//          // Example: run at high priority on *NIX
//          args.add("/usr/bin/nice");
//          args.add("-n");
//          args.add("-10");
//      }
//      if (false) {
//          // Example: run only on processors 1-4 on Linux
//          args.add("/usr/bin/taskset");
//          args.add("0x0000000F");
//      }
        
        command.add(getJavaCommand(jvm));
        
        Map<String, String> sysProps = appendJavaOptions(jvm, command);
        
        command.add("-Djava.util.logging.manager=org.jboss.logmanager.LogManager");
        command.add("-Dorg.jboss.boot.log.file=logs/" + serverConfig.getServerName() + "/boot.log");
        command.add("-jar");
        command.add("jboss-modules.jar");
        command.add("-mp");
        command.add("modules");
        command.add("-logmodule");
        command.add("org.jboss.logmanager:jboss-logmanager");
        command.add("org.jboss.as:jboss-as-server");
        
        appendArgsToMain(serverConfig, sysProps, command);
        
        return command;
    }

    private String getJavaCommand(JvmElement jvm) {
        String javaHome = jvm.getJavaHome();
        if (javaHome == null) { // TODO should this be possible?            
            return "java"; // hope for the best
        }
        
        File f = new File(javaHome);
        f = new File(f, "bin");
        f = new File (f, "java");
        return f.getAbsolutePath();
    }

    private Map<String, String> appendJavaOptions(JvmElement jvm, List<String> command) {
        
        String heap = jvm.getHeapSize();
        String max = jvm.getMaxHeap();
        
        // FIXME not the correct place to establish defaults
        if (max == null && heap != null) {
            max = heap;
        }
        if (heap == null && max != null) {
            heap = max;
        }
        
        if (heap != null) {
            command.add("-Xms"+ heap);
        }
        if (max != null) {
            command.add("-Xmx"+ max);
        }
        
        PropertiesElement propsEl = jvm.getSystemProperties();
        Map<String, String> sysProps = propsEl == null ? new HashMap<String, String>() : propsEl.getProperties();
        addStandardProperties(sysProps);
        
        for (Map.Entry<String, String> prop : sysProps.entrySet()) {
            StringBuilder sb = new StringBuilder("-D");
            sb.append(prop.getKey());
            sb.append('=');
            sb.append(prop.getValue() == null ? "true" : prop.getValue());
            command.add(sb.toString());
        }
        
        return sysProps;
    }

    private void appendArgsToMain(Standalone serverConfig, Map<String, String> jvmProps, List<String> command) {

        if (environment.getProcessManagerAddress() != null) {
            command.add(CommandLineConstants.INTERPROCESS_ADDRESS);
            command.add(environment.getProcessManagerAddress().getHostAddress());
            command.add(CommandLineConstants.INTERPROCESS_PORT);
            command.add(environment.getProcessManagerPort().toString());
            command.add(CommandLineConstants.INTERPROCESS_NAME);
            command.add(getServerProcessName(serverConfig));
        }
        
        // Pass through as args to main any sys props that are read at primordial boot
        Map<String, String> sysProps = null;
        PropertiesElement propsEl = serverConfig.getSystemProperties();
        if (propsEl == null) {
            sysProps = Collections.emptyMap();
        }
        else {
            sysProps = propsEl.getProperties();
        }
        
        StringBuilder sb = new StringBuilder("-D");
        sb.append(ServerManagerEnvironment.HOME_DIR);
        sb.append('=');
        sb.append(getPropertyValue(ServerManagerEnvironment.HOME_DIR, jvmProps, sysProps, environment.getHomeDir().getAbsolutePath()));
        command.add(sb.toString());
        
        String key = "jboss.server.base.dir";  // TODO fragile! common constant between server-manager and server modules
        sb = new StringBuilder("-D");
        sb.append(key);
        sb.append('=');
        File serverBaseDir = new File(environment.getDomainServersDir(), serverConfig.getServerName());
        sb.append(getPropertyValue(key, jvmProps, sysProps, serverBaseDir.getAbsolutePath()));
        command.add(sb.toString());
        
        // TODO fragile! common constants between server-manager and server modules
        String[] keys = {"jboss.server.config.dir", "jboss.server.config.dir", 
                "jboss.server.data.dir", "jboss.server.log.dir", "jboss.server.temp.dir"};
        for (String propkey : keys) {
            if (sysProps.containsKey(propkey)) {                
                sb = new StringBuilder("-D");
                sb.append(propkey);
                sb.append('=');
                sb.append(sysProps.get(propkey));
                command.add(sb.toString());
            }
        }
        
    }

    private static String getPropertyValue(String property, Map<String, String> jvmProps, Map<String, String> sysProps, String defaultVal) {
        String result = jvmProps.get(property);
        if (result == null) {
            result = sysProps.get(property);
        }
        return result == null ? defaultVal : result;
    }

    /**
     * Equivalent to default JAVA_OPTS in < AS 7 run.conf file
     * 
     * TODO externalize this somewhere if doing this at all is the right thing
     * 
     * @param sysProps
     */
    private void addStandardProperties(Map<String, String> sysProps) {
        // 
        if (!sysProps.containsKey("sun.rmi.dgc.client.gcInterval")) {
            sysProps.put("sun.rmi.dgc.client.gcInterval","3600000");
        }
        if (!sysProps.containsKey("sun.rmi.dgc.server.gcInterval")) {
            sysProps.put("sun.rmi.dgc.server.gcInterval","3600000");
        }
        
        // Following is disabled per:
        // Jason: not sure if it makes sense
        // Jason: everything should be doing Class.forName
        // David: agreed on that
        // Jason: and if they enable that option
        // Jason: it would do the equiv
        // Jason: so my vote is dont        
//        if (!sysProps.containsKey("sun.lang.ClassLoader.allowArraySyntax")) {
//            sysProps.put("sun.lang.ClassLoader.allowArraySyntax","true");
//        }
    }

    private Map<String, String> getServerLaunchEnvironment(JvmElement jvm) {
        Map<String, String> env = null;
        PropertiesElement pe = jvm.getEnvironmentVariables();
        if (pe != null) {
            env = pe.getProperties();
        }
        else {
            env = Collections.emptyMap();
        }
        return env;
    }
 
    private String getServerProcessName(Standalone serverConfig) {
        return SERVER_PROCESS_NAME_PREFIX + serverConfig.getServerName();
    }
}<|MERGE_RESOLUTION|>--- conflicted
+++ resolved
@@ -101,15 +101,9 @@
 //        // Write commands and responses to here
 //        final OutputStream outputStream = process.getOutputStream();
         
-<<<<<<< HEAD
-        String serverProcessName = SERVER_PROCESS_NAME_PREFIX + serverConfig.getServerName();
+        String serverProcessName = getServerProcessName(serverConfig);
         List<String> command = getServerLaunchCommand(serverConfig, jvmElement);
         Map<String, String> env = getServerLaunchEnvironment(jvmElement);
-=======
-        String serverProcessName = getServerProcessName(serverConfig);
-        List<String> command = getServerLaunchCommand(serverConfig);
-        Map<String, String> env = getServerLaunchEnvironment(serverConfig.getJvm());
->>>>>>> c1e9d1d1
         processManagerSlave.addProcess(serverProcessName, command, env, environment.getHomeDir().getAbsolutePath());
         processManagerSlave.startProcess(serverProcessName);
         
