--- conflicted
+++ resolved
@@ -101,21 +101,9 @@
 //        // Write commands and responses to here
 //        final OutputStream outputStream = process.getOutputStream();
         
-<<<<<<< HEAD
-<<<<<<< HEAD
-        String serverProcessName = SERVER_PROCESS_NAME_PREFIX + serverConfig.getServerName();
+	String serverProcessName = getServerProcessName(serverConfig);
         List<String> command = getServerLaunchCommand(serverConfig, jvmElement);
         Map<String, String> env = getServerLaunchEnvironment(jvmElement);
-=======
-        String serverProcessName = getServerProcessName(serverConfig);
-        List<String> command = getServerLaunchCommand(serverConfig);
-        Map<String, String> env = getServerLaunchEnvironment(serverConfig.getJvm());
->>>>>>> 8b5c617... [JBAS-8259] Replace stdio with socket communication for child processes
-=======
-        String serverProcessName = getServerProcessName(serverConfig);
-        List<String> command = getServerLaunchCommand(serverConfig, jvmElement);
-        Map<String, String> env = getServerLaunchEnvironment(jvmElement);
->>>>>>> c2a9ac52
         processManagerSlave.addProcess(serverProcessName, command, env, environment.getHomeDir().getAbsolutePath());
         processManagerSlave.startProcess(serverProcessName);
         
