<?xml version='1.0' encoding='UTF-8'?>

<!--
   A simple configuration for a Host Controller that only acts as the master domain controller
   and does not itself directly control any servers.
-->
<<<<<<< HEAD
<host name="master" xmlns="urn:jboss:domain:4.2">
=======
<host name="master" xmlns="urn:jboss:domain:5.0">
>>>>>>> a5469224
    <extensions>
        <?EXTENSIONS?>
    </extensions>

    <management>
        <security-realms>
            <security-realm name="ManagementRealm">
                <authentication>
                    <local default-user="$local" skip-group-loading="true"/>
                    <properties path="mgmt-users.properties" relative-to="jboss.domain.config.dir"/>
                </authentication>
                <authorization map-groups-to-roles="false">
                    <properties path="mgmt-groups.properties" relative-to="jboss.domain.config.dir"/>
                </authorization>
            </security-realm>
            <security-realm name="ApplicationRealm">
                <server-identities>
                    <ssl>
                        <keystore path="application.keystore" relative-to="jboss.domain.config.dir" keystore-password="password" alias="server" key-password="password" generate-self-signed-certificate-host="localhost"/>
                    </ssl>
                </server-identities>
                <authentication>
                    <local default-user="$local" allowed-users="*" skip-group-loading="true"/>
                    <properties path="application-users.properties" relative-to="jboss.domain.config.dir"/>
                </authentication>
                <authorization>
                    <properties path="application-roles.properties" relative-to="jboss.domain.config.dir"/>
                </authorization>
            </security-realm>
        </security-realms>
        <audit-log>
            <formatters>
                <json-formatter name="json-formatter"/>
            </formatters>
            <handlers>
                <file-handler name="host-file" formatter="json-formatter" path="audit-log.log" relative-to="jboss.domain.data.dir"/>
                <file-handler name="server-file" formatter="json-formatter" path="audit-log.log" relative-to="jboss.server.data.dir"/>
            </handlers>
            <logger log-boot="true" log-read-only="false" enabled="false">
                <handlers>
                    <handler name="host-file"/>
                </handlers>
            </logger>
            <server-logger log-boot="true" log-read-only="false" enabled="false">
                <handlers>
                    <handler name="server-file"/>
                </handlers>
            </server-logger>
        </audit-log>
        <management-interfaces>
            <native-interface security-realm="ManagementRealm">
                <socket interface="management" port="${jboss.management.native.port:9999}"/>
            </native-interface>
            <http-interface security-realm="ManagementRealm" http-upgrade-enabled="true">
                <socket interface="management" port="${jboss.management.http.port:9990}"/>
            </http-interface>
        </management-interfaces>
    </management>

    <domain-controller>
        <local/>
    </domain-controller>

    <interfaces>
        <interface name="management">
            <inet-address value="${jboss.bind.address.management:127.0.0.1}"/>
        </interface>
    </interfaces>

    <jvms>
        <jvm name="default">
            <heap size="64m" max-size="256m"/>
            <jvm-options>
                <option value="-server"/>
                <option value="-XX:MetaspaceSize=96m"/>
                <option value="-XX:MaxMetaspaceSize=256m"/>
            </jvm-options>
        </jvm>
    </jvms>

    <profile>
        <?SUBSYSTEMS socket-binding-group="standard-sockets"?>
    </profile>

</host><|MERGE_RESOLUTION|>--- conflicted
+++ resolved
@@ -4,11 +4,7 @@
    A simple configuration for a Host Controller that only acts as the master domain controller
    and does not itself directly control any servers.
 -->
-<<<<<<< HEAD
-<host name="master" xmlns="urn:jboss:domain:4.2">
-=======
 <host name="master" xmlns="urn:jboss:domain:5.0">
->>>>>>> a5469224
     <extensions>
         <?EXTENSIONS?>
     </extensions>
